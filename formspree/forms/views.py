--- conflicted
+++ resolved
@@ -1,12 +1,14 @@
 import flask
 
-from flask import request, url_for, render_template, redirect, jsonify
+from flask import request, url_for, render_template, redirect, jsonify, abort
+from flask.ext.login import LoginManager, login_user, logout_user, current_user, login_required
 from formspree.utils import crossdomain, request_wants_json, jsonerror
 from formspree import log
 from helpers import ordered_storage, referrer_to_path, IS_VALID_EMAIL, HASH
 
 from formspree.app import DB
 from models import Form
+from formspree import settings
 
 def thanks():
     return render_template('forms/thanks.html')
@@ -108,16 +110,10 @@
     if request_wants_json():
         return jsonerror(500, {'error': "Unable to send email"})
     else:
-<<<<<<< HEAD
-        return render_template('error.html', title='Unable to send email'), 500
-=======
-        if request_wants_json():
-            return jsonerror(500, {'error': "Unable to send email"})
-        else:
-            return render_template('error.html',
-                                   title='Unable to send email',
-                                   text='Unable to send email'), 500
->>>>>>> ff2f4664
+        return render_template('error.html',
+                               title='Unable to send email',
+                               text='Unable to send email'), 500
+
 
 def confirm_email(nonce):
     '''
@@ -135,4 +131,37 @@
                                text='Confirmation token not found.<br />Please check the link and try again.'), 400
 
     else:
-        return render_template('forms/email_confirmed.html', email=form.email, host=form.host)+        return render_template('forms/email_confirmed.html', email=form.email, host=form.host)
+
+
+@login_required
+def forms():
+    if request.method == 'GET':
+        if request_wants_json():
+            return jsonerror(501, {'error': "This endpoint may return the list of forms for the logged user."})
+        else:
+            return redirect(url_for('dashboard'))
+
+    # Create a new form
+    if not current_user.upgraded:
+        return jsonerror(403, {'error': "Please upgrade your account."})
+
+    import pdb; pdb.set_trace();
+
+    email = request.get_json().get('email') or abort(400)
+    if not IS_VALID_EMAIL(email):
+        return jsonerror(400, {'error': "The email you sent is not a valid email."})
+
+    form = Form(email, owner=current_user)
+    DB.session.add(form)
+    DB.session.commit()
+
+    # A unique identifier for the form that maps to its id,
+    # but doesn't seem like a sequential integer
+    random_like_string = form.get_random_like_string()
+
+    return jsonify({
+        'ok': True,
+        'random_like_string': random_like_string,
+        'submission_url': settings.API_ROOT + '/' + random_like_string
+    })
