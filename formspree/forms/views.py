import unicodecsv as csv
import json
import flask
import requests
import datetime
import io

from flask import request, url_for, render_template, redirect, jsonify, flash, make_response, Response
from flask.ext.login import current_user, login_required
from flask.ext.cors import cross_origin
<<<<<<< HEAD
from formspree.utils import request_wants_json, jsonerror, IS_VALID_EMAIL
from helpers import ordered_storage, referrer_to_path, referrer_to_baseurl, HASH, EXCLUDE_KEYS
=======
from urlparse import urljoin
>>>>>>> df53d78a

from formspree import settings, log
from formspree.app import DB
from formspree.utils import request_wants_json, jsonerror, IS_VALID_EMAIL
from helpers import ordered_storage, referrer_to_path, remove_www, sitewide_file_exists, HASH, EXCLUDE_KEYS
from models import Form, Submission

def thanks():
    return render_template('forms/thanks.html')

@cross_origin(allow_headers=['Accept', 'Content-Type', 'X-Requested-With'])
@ordered_storage
def send(email_or_string):
    '''
    Main endpoint, finds or creates the form row from the database,
    checks validity and state of the form and sends either form data
    or verification to email.
    '''

    if request.method == 'GET':
        if request_wants_json():
            return jsonerror(405, {'error': "Please submit POST request."})
        else:
            return render_template('info.html',
                                   title='Form should POST',
                                   text='Make sure your form has the <span class="code"><strong>method="POST"</strong></span> attribute'), 405

    host = referrer_to_path(flask.request.referrer)
    if not host:
        if request_wants_json():
            return jsonerror(400, {'error': "Invalid \"Referrer\" header"})
        else:
            return render_template('error.html',
                                   title='Unable to submit form',
                                   text='Make sure you open this page through a web server, Formspree will not work in pages browsed as HTML files. For geeks: could not find the "Referrer" header.'), 400

    if not IS_VALID_EMAIL(email_or_string):
        # in this case it can be a hashid identifying a
        # form generated from the dashboard
        hashid = email_or_string
        form = Form.get_with_hashid(hashid)

        if form:
            if form.disabled:
                # owner has disabled the form, so it should not receive any submissions
                if request_wants_json():
                    return jsonerror(403, {'error': 'Form not active'})
                else:
                    return render_template('error.html',
                                           title='Form not active',
                                           text='The owner of this form has disabled this form and it is no longer accepting submissions. Your submissions was not accepted'), 403
            email = form.email

            if not form.host:
                # add the host to the form
                form.host = host
                DB.session.add(form)
                DB.session.commit()

                # it is an error when
                #   form is sitewide, but submission came from a host rooted somewhere else, or
                #   form is not sitewide, and submission came from a different host
            elif (not form.sitewide and form.host != host) or (
                   form.sitewide and (
                     not host.startswith(form.host) and \
                     not remove_www(host).startswith(form.host)
                   )
                 ):
                log.debug('Submission rejected from %s to %s' % (host, email))
                if request_wants_json():
                    return jsonerror(403, {'error': "Submission from different host than confirmed",
                                           'submitted': host, 'confirmed': form.host})
                else:
                    return render_template('error.html',
                                           title='Check form address',
                                           text='This submission came from "%s" but the form was\
                                                 confirmed for address "%s"' % (host, form.host)), 403
        else:
            # no form row found. it is an error.
            if request_wants_json():
                return jsonerror(400, {'error': "Invalid email address"})
            else:
                return render_template('error.html',
                                       title='Check email address',
                                       text='Email address %s is not formatted correctly' \
                                            % str(email_or_string)), 400
    else:
        # in this case, it is a normal email
        email = email_or_string

        # get the form for this request
        form = Form.query.filter_by(hash=HASH(email, host)).first() \
               or Form(email, host) # or create it if it doesn't exists
        if form.disabled:
            if request_wants_json():
                return jsonerror(403, {'error': 'Form not active'})
            else:
                return render_template('error.html',
                                       title='Form not active',
                                       text='The owner of this form has disabled this form and it is no longer accepting submissions. Your submissions was not accepted'), 403

    # If form exists and is confirmed, send email
    # otherwise send a confirmation email
    received_data = request.form or request.get_json() or {}
    if form.confirmed:
        status = form.send(received_data, request.referrer)
    else:
        status = form.send_confirmation(received_data)

    # Respond to the request accordingly to the status code
    if status['code'] == Form.STATUS_EMAIL_SENT:
        if request_wants_json():
            return jsonify({ 'success': "email sent", 'next': status['next'] })
        else:
            return redirect(status['next'], code=302)
    elif status['code'] == Form.STATUS_EMAIL_EMPTY:
        if request_wants_json():
            return jsonerror(400, {'error': "Can't send an empty form"})
        else:
            return render_template('error.html',
                                   title='Can\'t send an empty form',
                                   text=str('<p>Make sure you have placed the <a href="http://www.w3schools.com/tags/att_input_name.asp" target="_blank">"name" attribute</a> in all your form elements. Also, to prevent empty form submissions, take a look at the <a href="http://www.w3schools.com/tags/att_input_required.asp" target="_blank">"required" property</a> or <a href="https://developer.mozilla.org/en-US/docs/Web/HTML/Element/input" target="_blank">see more HTML form customization info</a>.</p><p><a href="%s">Return to form</a></p>' % request.referrer)), 400
    elif status['code'] == Form.STATUS_CONFIRMATION_SENT or \
         status['code'] == Form.STATUS_CONFIRMATION_DUPLICATED:

        if request_wants_json():
            return jsonify({'success': "confirmation email sent"})
        else:
            return render_template('forms/confirmation_sent.html',
                email=email,
                host=host,
                resend=status['code'] == Form.STATUS_CONFIRMATION_DUPLICATED
            )
    elif status['code'] == Form.STATUS_OVERLIMIT:

        if request_wants_json():
            return jsonify({'error': "form over quota"})
        else:
            return render_template('error.html',
                                   title='Form over quota',
                                   text='It looks like this form is getting a lot of submissions and ran out of its quota. Try contacting this website through other means or try submitting again later.'
            )

    elif status['code'] == Form.STATUS_REPLYTO_ERROR:
        if request_wants_json():
            return jsonerror(500, {'error': "_replyto or email field has not been sent correctly"})
        else:
            return render_template('error.html', title='Unable to send email', text='Unable to send email. The field with a name attribute _replyto or email was not set correctly. This may be the result of you have multiple _replyto or email fields. If you cannot find your error, please contact <b>team@formspree.io</b> with a link to your form and this error message: <p><pre><code>' + status['error-message'] + '</code></pre></p>'), 500

    # error fallback -- shouldn't happen
    if request_wants_json():
        return jsonerror(500, {'error': "Unable to send email"})
    else:
        return render_template('error.html',
                               title='Unable to send email',
                               text='Unable to send email. If you can, please send the link to your form and the error information to  <b>team@formspree.io</b>. And send them the following: <p><pre><code>' + json.dumps(status) + '</code></pre></p>'), 500


def resend_confirmation(email):
    # the first thing to do is to check the captcha
    r = requests.post('https://www.google.com/recaptcha/api/siteverify', data={
        'secret': settings.RECAPTCHA_SECRET,
        'response': request.form['g-recaptcha-response'],
        'remoteip': request.remote_addr
    })
    if r.ok and r.json().get('success'):
        # then proceed to check for bounced addresses

        if request.form.get('bounce_problem_solved') == 'true':
            # delete bounce from SendGrid then proceed
            requests.delete('https://api.sendgrid.com/v3/suppression/bounces/',
                            auth=(settings.SENDGRID_USERNAME, settings.SENDGRID_PASSWORD),
                            data={'emails': [email]})
        else:
            # check if this email is listed on SendGrid's bounces
            r = requests.get('https://api.sendgrid.com/v3/suppression/bounces/' + email,
                             auth=(settings.SENDGRID_USERNAME, settings.SENDGRID_PASSWORD))
            if r.ok and len(r.json()) and 'reason' in r.json()[0]:
                # tell the user to verify his mailbox
                # and, at the same time, let him mark the checkbox that says he has already
                #      made his mailbox available in the next time he tries to resend
                #      confirmation.
                reason = r.json()[0]['reason']
                if request_wants_json():
                    resp = jsonify({'error': "Verify your mailbox, we can't reach it.", 'reason': reason})
                else:
                    resp = make_response(render_template('info.html',
                        title='Verify the availability of your mailbox',
                        text="We encountered an error when trying to deliver the confirmation message to <b>" + email + "</b> at the first time we tried. For spam reasons, we will not try again until we are sure the problem is fixed. Here's the reason:</p><p><center><i>" + reason + "</i></center></p><p>Please make sure this problem is not happening still, then come here and try to resend your confirmation message again."
                    ))
                resp.set_cookie('has_been_notified_of_bounce', 'true', max_age=345600)
                return resp
        # ~~~

        # if there's no bounce or the bounce problem has been solved, we proceed to resend
        # the confirmation.

        # I'm not sure if this should be available for forms created on the dashboard.
        form = Form.query.filter_by(hash=HASH(email, request.form['host'])).first()
        if not form:
            if request_wants_json():
                return jsonerror(400, {'error': "This form does not exists"})
            else:
                return render_template('error.html',
                                       title='Check email address',
                                       text='This form does not exists'), 400
        form.confirm_sent = False
        status = form.send_confirmation()
        if status['code'] == Form.STATUS_CONFIRMATION_SENT:
            if request_wants_json():
                return jsonify({'success': "confirmation email sent"})
            else:
                return render_template('forms/confirmation_sent.html',
                    email=email,
                    host=request.form['host'],
                    resend=status['code'] == Form.STATUS_CONFIRMATION_DUPLICATED
                )
        
    # fallback response -- should never happen
    if request_wants_json():
        return jsonerror(500, {'error': "Unable to send email"})
    else:
        return render_template('error.html',
                               title='Unable to send email',
                               text='Unable to send email'), 500


def confirm_email(nonce):
    '''
    Confirmation emails point to this endpoint
    It either rejects the confirmation or
    flags associated email+host to be confirmed
    '''

    # get the form for this request
    form = Form.confirm(nonce)

    if not form:
        return render_template('error.html',
                               title='Not a valid link',
                               text='Confirmation token not found.<br />Please check the link and try again.'), 400

    else:
        return render_template('forms/email_confirmed.html', email=form.email, host=form.host)


@login_required
def forms():
    '''
    A reminder: this is the /forms endpoint, but for GET requests
    it is also the /dashboard endpoint.

    The /dashboard endpoint, the address gave by url_for('dashboard'),
    is the target of a lot of redirects around the app, but it can
    be changed later to point to somewhere else.
    '''

    # grab all the forms this user controls
    if current_user.upgraded:
        forms = current_user.forms.order_by(Form.id.desc()).all()
    else:
        forms = []

    if request_wants_json():
        return jsonify({
            'ok': True,
            'forms': [{
                'email': f.email,
                'host': f.host,
                'confirm_sent': f.confirm_sent,
                'confirmed': f.confirmed,
                'is_public': bool(f.hash),
                'url': '{S}/{E}'.format(
                    S=settings.SERVICE_URL,
                    E=f.hashid
                )
            } for f in forms]
        })
    else:
        return render_template('forms/list.html', forms=forms)


@login_required
def create_form():
    # create a new form
    if not current_user.upgraded:
        return jsonerror(402, {'error': "Please upgrade your account."})

    if request.get_json():
        email = request.get_json().get('email')
        url = request.get_json().get('url')
        sitewide = request.get_json().get('sitewide')
    else:
        email = request.form.get('email')
        url = request.form.get('url')
        sitewide = request.form.get('sitewide')

    if not IS_VALID_EMAIL(email):
        if request_wants_json():
            return jsonerror(400, {'error': "The provided email address is not valid."})
        else:
            flash('The provided email address is not valid.', 'error')
            return redirect(url_for('dashboard'))

    form = Form(email, owner=current_user)
    if url:
        url = 'http://' + url if not url.startswith('http') else url
        form.host = referrer_to_path(url)

        # sitewide forms, verified with a file at the root of the target domain
        if sitewide:
            if sitewide_file_exists(url, email):
                form.host = remove_www(referrer_to_path(urljoin(url, '/'))[:-1])
                form.sitewide = True
            else:
                return jsonerror(403, {'error': "Couldn't find the verification file."})

    DB.session.add(form)
    DB.session.commit()

    if form.host:
        # when the email and url are provided, we can automatically confirm the form
        # but only if the email is registered for this account
        for email in current_user.emails:
            if email.address == form.email:
                form.confirmed = True
                DB.session.add(form)
                DB.session.commit()
                break
        else:
            # in case the email isn't registered for this user
            # we automatically send the email confirmation
            form.send_confirmation()

    if request_wants_json():
        return jsonify({
            'ok': True,
            'hashid': form.hashid,
            'submission_url': settings.API_ROOT + '/' + form.hashid,
            'confirmed': form.confirmed
        })
    else:
        flash('Your new form endpoint was created!', 'success')
        return redirect(url_for('dashboard') + '#view-code-' + form.hashid)

@login_required
def sitewide_check():
    email = request.args.get('email')
    url = request.args.get('url')

    if sitewide_file_exists(url, email):
        return '', 200
    else:
        return '', 404

@login_required
def form_submissions(hashid, format=None):
    if not current_user.upgraded:
        return jsonerror(402, {'error': "Please upgrade your account."})

    form = Form.get_with_hashid(hashid)

    for cont in form.controllers:
        if cont.id == current_user.id: break
    else:
        if request_wants_json():
            return jsonerror(403, {'error': "You do not control this form."})
        else:
            return redirect(url_for('dashboard'))

    submissions = form.submissions

    if not format:
        # normal request.
        if request_wants_json():
            return jsonify({
                'host': form.host,
                'email': form.email,
                'submissions': [dict(s.data, date=s.submitted_at.isoformat()) for s in submissions]
            })
        else:
            fields = set()
            for s in submissions:
                fields.update(s.data.keys())
            fields -= set(EXCLUDE_KEYS)

            return render_template('forms/submissions.html',
                form=form,
                fields=sorted(fields),
                submissions=submissions
            )
    elif format:
        # an export request, format can be json or csv
        if format == 'json':
            return Response(
                json.dumps({
                    'host': form.host,
                    'email': form.email,
                    'submissions': [dict(s.data, date=s.submitted_at.isoformat()) for s in submissions]
                }, sort_keys=True, indent=2),
                mimetype='application/json',
                headers={
                    'Content-Disposition': 'attachment; filename=form-%s-submissions-%s.json' \
                                % (hashid, datetime.datetime.now().isoformat().split('.')[0])
                }
            )
        elif format == 'csv':
            out = io.BytesIO()
            fieldnames = set(field for sub in submissions for field in sub.data.keys())
            fieldnames = ['date'] + sorted(fieldnames)
            
            w = csv.DictWriter(out, fieldnames=fieldnames, encoding='utf-8')
            w.writeheader()
            for sub in submissions:
                w.writerow(dict(sub.data, date=sub.submitted_at.isoformat()))

            return Response(
                out.getvalue(),
                mimetype='text/csv',
                headers={
                    'Content-Disposition': 'attachment; filename=form-%s-submissions-%s.csv' \
                                % (hashid, datetime.datetime.now().isoformat().split('.')[0])
                }
            )

@login_required
def form_toggle():
    hashid = request.form.get('hashid')
    form = Form.get_with_hashid(hashid)

    # check that this request came from user dashboard to prevent XSS and CSRF
    referrer = referrer_to_baseurl(flask.request.referrer)
    service = referrer_to_baseurl(settings.SERVICE_URL)
    if referrer != service:
        return render_template('error.html',
                               title='Improper Request',
                               text='The request you made is not valid.<br />Please visit your dashboard and try again.'), 400

    if form.owner_id != current_user.id:
        if form not in current_user.forms: #accounts for bug when form isn't assigned owner_id bc it was not created from dashboard
            return render_template('error.html',
                                  title='Wrong user',
                                  text='You aren\'t the owner of that form.<br />Please log in as the form owner and try again.'), 400
    if not form:
            return render_template('error.html',
                                   title='Not a valid form',
                                   text='That form does not exist.<br />Please check the link and try again.'), 400
    else:
        form.disabled = not form.disabled
        DB.session.add(form)
        DB.session.commit()
        if form.disabled:
            flash('Form successfully disabled', 'success')
        else:
            flash('Form successfully enabled', 'success')
        return redirect(url_for('dashboard'))

@login_required
def form_deletion():
    hashid = request.form.get('hashid')
    form = Form.get_with_hashid(hashid)

    # check that this request came from user dashboard to prevent XSS and CSRF
    referrer = referrer_to_baseurl(flask.request.referrer)
    service = referrer_to_baseurl(settings.SERVICE_URL)
    if referrer != service:
        return render_template('error.html',
                               title='Improper Request',
                               text='The request you made is not valid.<br />Please visit your dashboard and try again.'), 400

    if form.owner_id != current_user.id:
        if form not in current_user.forms: #accounts for bug when form isn't assigned owner_id bc it was not created from dashboard
            return render_template('error.html',
                                  title='Wrong user',
                                  text='You aren\'t the owner of that form.<br />Please log in as the form owner and try again.'), 400
    if not form:
            return render_template('error.html',
                                   title='Not a valid form',
                                   text='That form does not exist.<br />Please check the link and try again.'), 400
    else:
        for submission in form.submissions:
            DB.session.delete(submission)
        DB.session.delete(form)
        DB.session.commit()
        flash('Form successfully deleted', 'success')
        return redirect(url_for('dashboard'))

@login_required
def submission_deletion(hashid):
    submissionid = request.form.get('submissionid')
    submission = Submission.query.get(submissionid)
    form = Form.get_with_hashid(hashid)

    # check that this request came from user dashboard to prevent XSS and CSRF
    referrer = referrer_to_baseurl(flask.request.referrer)
    service = referrer_to_baseurl(settings.SERVICE_URL)
    if referrer != service:
        return render_template('error.html',
                               title='Improper Request',
                               text='The request you made is not valid.<br />Please visit your dashboard and try again.'), 400

    if form.owner_id != current_user.id:
        if form not in current_user.forms: #accounts for bug when form isn't assigned owner_id bc it was not created from dashboard
            return render_template('error.html',
                                  title='Wrong user',
                                  text='You aren\'t the owner of that form.<br />Please log in as the form owner and try again.' + str(form.id)), 400
    if not submission:
        return render_template('error.html',
                              title='Not a valid submission',
                              text='That submission does not exist.<br />Please check the link and try again.'), 400
    elif submission.form_id != form.id:
        return render_template('error.html',
                              title='Not a valid submissions',
                              text='That submission does not match the form provided.<br />Please check the link and try again.'), 400
    else:
        DB.session.delete(submission)
        form.counter -= 1
        DB.session.add(form)
        DB.session.commit()
        flash('Submission successfully deleted', 'success')
        return redirect(url_for('form-submissions', hashid=hashid))<|MERGE_RESOLUTION|>--- conflicted
+++ resolved
@@ -8,12 +8,10 @@
 from flask import request, url_for, render_template, redirect, jsonify, flash, make_response, Response
 from flask.ext.login import current_user, login_required
 from flask.ext.cors import cross_origin
-<<<<<<< HEAD
+from urlparse import urljoin
+
 from formspree.utils import request_wants_json, jsonerror, IS_VALID_EMAIL
 from helpers import ordered_storage, referrer_to_path, referrer_to_baseurl, HASH, EXCLUDE_KEYS
-=======
-from urlparse import urljoin
->>>>>>> df53d78a
 
 from formspree import settings, log
 from formspree.app import DB
