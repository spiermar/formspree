import urlparse
import datetime

from formspree.app import DB, redis_store
from formspree import settings, log
from formspree.utils import send_email, unix_time_for_12_months_from_now, next_url
from flask import url_for, render_template
from sqlalchemy.sql.expression import delete
<<<<<<< HEAD
=======
from werkzeug.datastructures import ImmutableMultiDict, ImmutableOrderedMultiDict
>>>>>>> 30034029
from helpers import HASH, HASHIDS_CODEC, MONTHLY_COUNTER_KEY, http_form_to_dict, referrer_to_path

class Form(DB.Model):
    __tablename__ = 'forms'

    id = DB.Column(DB.Integer, primary_key=True)
    hash = DB.Column(DB.String(32), unique=True)
    email = DB.Column(DB.String(120))
    host = DB.Column(DB.String(300))
    confirm_sent = DB.Column(DB.Boolean)
    confirmed = DB.Column(DB.Boolean)
    counter = DB.Column(DB.Integer)
    owner_id = DB.Column(DB.Integer, DB.ForeignKey('users.id'))

    owner = DB.relationship('User') # direct owner, defined by 'owner_id'
                                    # this property is basically useless. use .controllers
    submissions = DB.relationship('Submission',
        backref='form', lazy='dynamic', order_by=lambda: Submission.id.desc())

    '''
    When the form is created by a spontaneous submission, it is added to
    the table with a `host`, an `email` and a `hash` made of these two
    (+ a secret nonce).

    `hash` is UNIQUE because it is used to query these spontaneous forms
    when the form is going to be confirmed and whenever a new submission arrives.

    When a registered user POSTs to /forms, a new form is added to the table
    with an `email` (provided by the user) and an `owner_id`. Later, when this
    form receives its first submission and confirmation, `host` is added, so
    we can ensure that no one will submit to this same form from another host.

    `hash` is never added to these forms, because they could conflict with other
    forms, created by the spontaneous process, with the same email and host. So
    for these forms a different confirmation method is used (see below).
    '''

    STATUS_EMAIL_SENT              = 0
    STATUS_EMAIL_EMPTY             = 1
    STATUS_EMAIL_FAILED            = 2
    STATUS_OVERLIMIT               = 3
    STATUS_REPLYTO_ERROR           = 4

    STATUS_CONFIRMATION_SENT       = 10
    STATUS_CONFIRMATION_DUPLICATED = 11
    STATUS_CONFIRMATION_FAILED     = 12

    def __init__(self, email, host=None, owner=None):
        if host:
            self.hash = HASH(email, host)
        elif owner:
            self.owner_id = owner.id
        else:
            raise Exception('cannot create form without a host and a owner. provide one of these.')
        self.email = email
        self.host = host
        self.confirm_sent = False
        self.confirmed = False
        self.counter = 0

    def __repr__(self):
        return '<Form %s, email=%s, host=%s>' % (self.id, self.email, self.host)

    @property
    def controllers(self):
        from formspree.users.models import User, Email
        by_email = DB.session.query(User) \
            .join(Email, User.id == Email.owner_id) \
            .join(Form, Form.email == Email.address) \
            .filter(Form.id == self.id)
        by_creation = DB.session.query(User) \
            .join(Form, User.id == Form.owner_id) \
            .filter(Form.id == self.id)
        return by_email.union(by_creation)

    @classmethod
    def get_with_hashid(cls, hashid):
        try:
            id = HASHIDS_CODEC.decode(hashid)[0]
            return cls.query.get(id)
        except IndexError:
            return None

<<<<<<< HEAD
    def send(self, http_form, referrer):
=======
    def send(self, submitted_data, referrer):
>>>>>>> 30034029
        '''
        Sends form to user's email.
        Assumes sender's email has been verified.
        '''

        if type(submitted_data) in (ImmutableMultiDict, ImmutableOrderedMultiDict):
            data, keys = http_form_to_dict(submitted_data)
        else:
            data, keys = submitted_data, submitted_data.keys()

        subject = data.get('_subject', 'New submission from %s' % referrer_to_path(referrer))
        reply_to = data.get('_replyto', data.get('email', data.get('Email', None)))
        cc = data.get('_cc', None)
        next = next_url(referrer, data.get('_next'))
        spam = data.get('_gotcha', None)

        # prevent submitting empty form
        if not any(data.values()):
            return { 'code': Form.STATUS_EMAIL_EMPTY }

        # return a fake success for spam
        if spam:
            return { 'code': Form.STATUS_EMAIL_SENT, 'next': next }

        # increase the monthly counter
        request_date = datetime.datetime.now()
        self.increase_monthly_counter(basedate=request_date)

        # increment the forms counter
        self.counter = Form.counter + 1
        DB.session.add(self)

        # archive the form contents
        sub = Submission(self.id)
        sub.data = data
        DB.session.add(sub)

        # commit changes
        DB.session.commit()

        # delete all archived submissions over the limit
        records_to_keep = settings.ARCHIVED_SUBMISSIONS_LIMIT
        newest = self.submissions.with_entities(Submission.id).limit(records_to_keep)
        DB.engine.execute(
          delete('submissions'). \
          where(Submission.form_id == self.id). \
          where(~Submission.id.in_(newest))
        )

        # check if the forms are over the counter and the user is not upgraded
        overlimit = False
        monthly_counter = self.get_monthly_counter()
        if monthly_counter > settings.MONTHLY_SUBMISSIONS_LIMIT:
            overlimit = True
            if self.controllers:
                for c in self.controllers:
                    if c.upgraded:
                        overlimit = False
                        break

        now = datetime.datetime.utcnow().strftime('%I:%M %p UTC - %d %B %Y')
        if not overlimit:
            text = render_template('email/form.txt', data=data, host=self.host, keys=keys, now=now)
            html = render_template('email/form.html', data=data, host=self.host, keys=keys, now=now)
        else:
            if monthly_counter - settings.MONTHLY_SUBMISSIONS_LIMIT > 25:
                # only send this overlimit notification for the first 25 overlimit emails
                # after that, return an error so the user can know the website owner is not
                # going to read his message.
                return { 'code': Form.STATUS_OVERLIMIT }

            text = render_template('email/overlimit-notification.txt', host=self.host)
            html = render_template('email/overlimit-notification.html', host=self.host)

        result = send_email(to=self.email,
                          subject=subject,
                          text=text,
                          html=html,
                          sender=settings.DEFAULT_SENDER,
                          reply_to=reply_to,
                          cc=cc)

        if not result[0]:
            if result[1].startswith('Invalid replyto email address'):
                return { 'code': Form.STATUS_REPLYTO_ERROR}
            return{ 'code': Form.STATUS_EMAIL_FAILED, 'mailer-code': result[2], 'error-message': result[1] }

        return { 'code': Form.STATUS_EMAIL_SENT, 'next': next }

    def get_monthly_counter(self, basedate=None):
        basedate = basedate or datetime.datetime.now()
        month = basedate.month
        key = MONTHLY_COUNTER_KEY(form_id=self.id, month=month)
        counter = redis_store.get(key) or 0
        return int(counter)

    def increase_monthly_counter(self, basedate=None):
        basedate = basedate or datetime.datetime.now()
        month = basedate.month
        key = MONTHLY_COUNTER_KEY(form_id=self.id, month=month)
        redis_store.incr(key)
        redis_store.expireat(key, unix_time_for_12_months_from_now(basedate))

    def send_confirmation(self, with_data=None):
        '''
        Helper that actually creates confirmation nonce
        and sends the email to associated email. Renders
        different templates depending on the result
        '''

        log.debug('Sending confirmation')
        if self.confirm_sent:
            return { 'code': Form.STATUS_CONFIRMATION_DUPLICATED }

        # the nonce for email confirmation will be the hash when it exists
        # (whenever the form was created from a simple submission) or
        # a concatenation of HASH(email, id) + ':' + hashid
        # (whenever the form was created from the dashboard)
        id = str(self.id)
        nonce = self.hash or '%s:%s' % (HASH(self.email, id), self.hashid)
        link = url_for('confirm_email', nonce=nonce, _external=True)

        def render_content(type):
            data, keys = None, None
            if with_data:
                data, keys = http_form_to_dict(with_data)
            return render_template('email/confirm.%s' % type,
                                      email=self.email,
                                      host=self.host,
                                      nonce_link=link,
                                      data=data,
                                      keys=keys)

        log.debug('Sending email')

        result = send_email(to=self.email,
                            subject='Confirm email for %s' % settings.SERVICE_NAME,
                            text=render_content('txt'),
                            html=render_content('html'),
                            sender=settings.DEFAULT_SENDER)

        log.debug('Sent')

        if not result[0]:
            return { 'code': Form.STATUS_CONFIRMATION_FAILED }

        self.confirm_sent = True
        DB.session.add(self)
        DB.session.commit()

        return { 'code': Form.STATUS_CONFIRMATION_SENT }

    @classmethod
    def confirm(cls, nonce):
        if ':' in nonce:
            # form created in the dashboard
            # nonce is another hash and the
            # hashid comes in the request.
            nonce, hashid = nonce.split(':')
            form = cls.get_with_hashid(hashid)
            if HASH(form.email, str(form.id)) == nonce:
                pass
            else:
                form = None
        else:
            # normal form, nonce is HASH(email, host)
            form = cls.query.filter_by(hash=nonce).first()

        if form:
            form.confirmed = True
            DB.session.add(form)
            DB.session.commit()
            return form

    @property
    def action(self):
        return url_for('send', email_or_string=self.hashid, _external=True)

    @property
    def hashid(self):
        # A unique identifier for the form that maps to its id,
        # but doesn't seem like a sequential integer
        try:
            return self._hashid
        except AttributeError:
            if not self.id:
                raise Exception("this form doesn't have an id yet, commit it first.")
            self._hashid = HASHIDS_CODEC.encode(self.id)
        return self._hashid

    @property
    def is_new(self):
        return not self.host

from sqlalchemy.dialects.postgresql import JSON
from sqlalchemy.ext.mutable import MutableDict

class Submission(DB.Model):
    __tablename__ = 'submissions'

    id = DB.Column(DB.Integer, primary_key=True)
    submitted_at = DB.Column(DB.DateTime)
    form_id = DB.Column(DB.Integer, DB.ForeignKey('forms.id'))
    data = DB.Column(MutableDict.as_mutable(JSON))

    def __init__(self, form_id):
        self.submitted_at = datetime.datetime.utcnow()
        self.form_id = form_id

    def __repr__(self):
        return '<Submission %s, form=%s, date=%s, keys=%s>' % \
            (self.id or 'with an id to be assigned', self.form_id, self.submitted_at.isoformat(), self.data.keys())<|MERGE_RESOLUTION|>--- conflicted
+++ resolved
@@ -6,10 +6,7 @@
 from formspree.utils import send_email, unix_time_for_12_months_from_now, next_url
 from flask import url_for, render_template
 from sqlalchemy.sql.expression import delete
-<<<<<<< HEAD
-=======
 from werkzeug.datastructures import ImmutableMultiDict, ImmutableOrderedMultiDict
->>>>>>> 30034029
 from helpers import HASH, HASHIDS_CODEC, MONTHLY_COUNTER_KEY, http_form_to_dict, referrer_to_path
 
 class Form(DB.Model):
@@ -93,11 +90,7 @@
         except IndexError:
             return None
 
-<<<<<<< HEAD
     def send(self, http_form, referrer):
-=======
-    def send(self, submitted_data, referrer):
->>>>>>> 30034029
         '''
         Sends form to user's email.
         Assumes sender's email has been verified.
