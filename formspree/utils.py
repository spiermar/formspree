import requests
import datetime
import calendar
import urlparse
import uuid
import json
import re
from flask import request, url_for, jsonify, g

from formspree import settings

IS_VALID_EMAIL = lambda x: re.match(r"[^@]+@[^@]+\.[^@]+", x)

def valid_url(url):
<<<<<<< HEAD
    parsed = urlparse.urlparse('http://' + url)
    return len(parsed.scheme) > 0 and len(parsed.netloc) > 0
=======
    parsed = urlparse.urlparse(url)
    return len(parsed.scheme) > 0 and len(parsed.netloc) > 0 and not 'javascript:' in url
>>>>>>> 6d568585

def request_wants_json():
    if request.headers.get('X_REQUESTED_WITH', '').lower() == 'xmlhttprequest' or \
       request.headers.get('X-REQUESTED-WITH', '').lower() == 'xmlhttprequest':
        return True
    if accept_better('json', 'html'):
        return True
    if 'json' in request.headers.get('Content-Type', '') and \
            not accept_better('html', 'json'):
        return True
    return False


def accept_better(subject, against):
    if 'Accept' in request.headers:
        accept = request.headers['Accept'].lower()
        try:
            isub = accept.index(subject)
        except ValueError:
            return False

        try:
            iaga = accept.index(against)
        except ValueError:
            return True

        return isub < iaga
    else:
        return False


def jsonerror(code, *args, **kwargs):
    resp = jsonify(*args, **kwargs)
    resp.status_code = code
    return resp


def uuidslug():
    return uuid2slug(uuid.uuid4())


def uuid2slug(uuidobj):
    return uuidobj.bytes.encode('base64').rstrip('=\n').replace('/', '_')


def slug2uuid(slug):
    return str(
        uuid.UUID(bytes=(slug + '==').replace('_', '/').decode('base64'))
    )


def get_url(endpoint, secure=False, **values):
    ''' protocol preserving url_for '''
    path = url_for(endpoint, **values)
    if secure:
        url_parts = request.url.split('/', 3)
        path = "https://" + url_parts[2] + path
    return path


def url_domain(url):
    parsed = urlparse.urlparse(url)
    return '.'.join(parsed.netloc.split('.')[-2:])


def unix_time_for_12_months_from_now(now=None):
    now = now or datetime.date.today()
    month = now.month - 1 + 12
    next_year = now.year + month / 12
    next_month = month % 12 + 1
    start_of_next_month = datetime.datetime(next_year, next_month, 1, 0, 0)
    return calendar.timegm(start_of_next_month.utctimetuple())


def unix_time_for_5_min_from_now(now=None):
    now = now or datetime.datetime.now()
    five_min_later = now + datetime.timedelta(minutes=5)
    return calendar.timegm(five_min_later.utctimetuple())


def next_url(referrer=None, next=None):
    referrer = referrer if referrer is not None else ''

    if next:
        # use the referrer as base, replace its parts with the provided
        # parts from _next. so, if _next is only a path it will just use
        # that path. if it is a netloc without a scheme, will use that
        # netloc, but reuse the scheme from base and so on.
        parsed_next = urlparse.urlparse(next)
        base = urlparse.urlparse(referrer)

        return urlparse.urlunparse([
            parsed_next.scheme or base.scheme,
            parsed_next.netloc or base.netloc,
            parsed_next.path or base.path,
            parsed_next.params or base.params,
            parsed_next.query or base.query,
            parsed_next.fragment or base.fragment,
        ])
    else:
        return url_for('thanks', next=referrer)


def send_email(to=None, subject=None, text=None, html=None,
               sender=None, cc=None, reply_to=None, headers=None):
    g.log = g.log.new(to=to, sender=sender)

    if None in [to, subject, text, sender]:
        raise ValueError('to, subject text and sender required to send email')

    data = {'api_user': settings.SENDGRID_USERNAME,
            'api_key': settings.SENDGRID_PASSWORD,
            'to': to,
            'subject': subject,
            'text': text,
            'html': html}

    # parse 'fromname' from 'sender' if it is
    # formatted like "Name <name@email.com>"
    try:
        bracket = sender.index('<')
        data.update({
            'from': sender[bracket+1:-1],
            'fromname': sender[:bracket].strip()
        })
    except ValueError:
        data.update({'from': sender})

    if headers:
        data.update({'headers': json.dumps(headers)})

    if reply_to:
        data.update({'replyto': reply_to})

    if cc:
        valid_emails = [email for email in cc if IS_VALID_EMAIL(email)]
        data.update({'cc': valid_emails})

    result = requests.post(
        'https://api.sendgrid.com/api/mail.send.json',
        data=data
    )

    errmsg = ""
    if result.status_code / 100 != 2:
        try:
            errmsg = '; \n'.join(result.json().get("errors"))
        except ValueError:
            errmsg = result.text
        g.log.warning('Could not send email.', err=errmsg)
    else:
        g.log.info('Sent email.', to=to)

    return result.status_code / 100 == 2, errmsg, result.status_code<|MERGE_RESOLUTION|>--- conflicted
+++ resolved
@@ -12,13 +12,8 @@
 IS_VALID_EMAIL = lambda x: re.match(r"[^@]+@[^@]+\.[^@]+", x)
 
 def valid_url(url):
-<<<<<<< HEAD
-    parsed = urlparse.urlparse('http://' + url)
-    return len(parsed.scheme) > 0 and len(parsed.netloc) > 0
-=======
     parsed = urlparse.urlparse(url)
     return len(parsed.scheme) > 0 and len(parsed.netloc) > 0 and not 'javascript:' in url
->>>>>>> 6d568585
 
 def request_wants_json():
     if request.headers.get('X_REQUESTED_WITH', '').lower() == 'xmlhttprequest' or \
