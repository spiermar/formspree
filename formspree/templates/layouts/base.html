--- conflicted
+++ resolved
@@ -118,7 +118,6 @@
       setTimeout(function () { toastr[category](text) }, (1+i)*1500)
     })
   </script>
-<<<<<<< HEAD
   <script src="https://checkout.stripe.com/checkout.js"></script>
   <script>
     var stripebutton = $('#stripe-upgrade')
@@ -136,14 +135,12 @@
         e.preventDefault()
       })
     }
-=======
   <script>
     /* quick script for showing the resend confirmation form */
     $('a.resend').on('click', function () {
       $(this).hide()
       $('form.resend').show()
     })
->>>>>>> 7f64ebc9
   </script>
 
 </body>
