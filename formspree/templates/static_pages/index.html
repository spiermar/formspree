--- conflicted
+++ resolved
@@ -162,7 +162,6 @@
 
       <div class="container narrow block">
             <div class="col-1-1">
-<<<<<<< HEAD
                 <h4><span class="code">_format</span></h4>
                 <p>Add this to your form will allow for you to receive plain text versions of emails for form submissions.</p>
                 <p><input type="text" class="code" value='<input type="text" name="_format" value="plain" style="display:none" />'></p>
@@ -171,8 +170,6 @@
 
       <div class="container narrow block">
             <div class="col-1-1">
-=======
->>>>>>> 0d4cbaa3
                 <h4>Using AJAX</h4>
                 <p>You can use {{config.SERVICE_NAME}} via AJAX. This even works cross-origin. The trick is to set the <span class="code">Accept</span> header to <span class="code">application/json</span>. If you're using jQuery this can be done like so:
                 <p class="card code">
