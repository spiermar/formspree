--- conflicted
+++ resolved
@@ -78,15 +78,9 @@
     form = Form.query.first()
     assert form.counter == 5
     assert form.get_monthly_counter() == 5
-<<<<<<< HEAD
     assert 'ana' in msend.call_args[1]['text']
     assert '__4__' in msend.call_args[1]['text']
     assert 'past the limit' not in msend.call_args[1]['text']
-=======
-    assert "ana" in msend.call_args[1]["text"]
-    assert "__4__" in msend.call_args[1]["text"]
-    assert "You are past our limit" not in msend.call_args[1]["text"]
->>>>>>> c4626993
 
     # try (and fail) to submit from a different host
     r = client.post(
