import json

from formspree import settings
from formspree.stuff import DB
from formspree.forms.helpers import HASH
from formspree.users.models import User
from formspree.forms.models import Form, Submission

def test_automatically_created_forms(client, msend):
    # submit a form
    client.post('/alice@example.com',
        headers = {'referer': 'http://somewhere.com'},
        data={'name': 'john'}
    )
    query = Form.query.filter_by(host='somewhere.com',
                                 email='alice@example.com')
    assert query.count() == 1
    form = query.first()

    # this form wasn't confirmed, so it still has no submissions
    assert form.submissions.count() == 0

    # confirm form
    form.confirmed = True
    DB.session.add(form)
    DB.session.commit()

    # submit again
    client.post('/alice@example.com',
        headers = {'referer': 'http://somewhere.com'},
        data={'_replyto': 'johann@gmail.com', 'name': 'johann'}
    )

    # submissions now must be 1
    form = query.first()
    assert form.submissions.count() == 1

    # submit again
    client.post('/alice@example.com',
        headers = {'referer': 'http://somewhere.com'},
        data={'_replyto': 'joh@ann.es', '_next': 'http://google.com',
              'name': 'johannes', 'message': 'salve!'}
    )
    
    # submissions now must be 2
    form = query.first()
    assert form.submissions.count() == 2

    # check archived values
    submissions = form.submissions.all()

    assert 2 == len(submissions)
    assert 'message' not in submissions[1].data
    assert '_next' not in submissions[1].data
    assert '_next' in submissions[0].data
    assert 'johann@gmail.com' == submissions[1].data['_replyto']
    assert 'joh@ann.es' == submissions[0].data['_replyto']
    assert 'johann' == submissions[1].data['name']
    assert 'johannes' == submissions[0].data['name']
    assert 'salve!' == submissions[0].data['message']

    # check if submissions over the limit are correctly deleted
    assert settings.ARCHIVED_SUBMISSIONS_LIMIT == 2

    client.post('/alice@example.com',
        headers = {'referer': 'http://somewhere.com'},
        data={'which-submission-is-this': 'the third!'}
    )
    assert 2 == form.submissions.count()
    newest = form.submissions.first() # first should be the newest
    assert newest.data['which-submission-is-this'] == 'the third!'

    client.post('/alice@example.com',
        headers = {'referer': 'http://somewhere.com'},
        data={'which-submission-is-this': 'the fourth!'}
    )
    assert 2 == form.submissions.count()
    newest, last = form.submissions.all()
    assert newest.data['which-submission-is-this'] == 'the fourth!'
    assert last.data['which-submission-is-this'] == 'the third!'

    #
    # try another form (to ensure that a form is not deleting wrong submissions)
    client.post('/sokratis@example.com',
        headers = {'referer': 'http://here.com'},
        data={'name': 'send me the confirmation!'}
    )
    query = Form.query.filter_by(host='here.com',
                                 email='sokratis@example.com')
    assert query.count() == 1
    secondform = query.first()

    # this form wasn't confirmed, so it still has no submissions
    assert secondform.submissions.count() == 0

    # confirm
    secondform.confirmed = True
    DB.session.add(form)
    DB.session.commit()

    # submit more times and test
    client.post('/sokratis@example.com',
        headers = {'referer': 'http://here.com'},
        data={'name': 'leibniz'}
    )

    assert 1 == secondform.submissions.count()
    assert secondform.submissions.first().data['name'] == 'leibniz'

    client.post('/sokratis@example.com',
        headers = {'referer': 'http://here.com'},
        data={'name': 'schelling'}
    )

    assert 2 == secondform.submissions.count()
    newest, last = secondform.submissions.all()
    assert newest.data['name'] == 'schelling'
    assert last.data['name'] == 'leibniz'

    client.post('/sokratis@example.com',
        headers = {'referer': 'http://here.com'},
        data={'name': 'husserl'}
    )

    assert 2 == secondform.submissions.count()
    newest, last = secondform.submissions.all()
    assert newest.data['name'] == 'husserl'
    assert last.data['name'] == 'schelling'

    # now check the previous form again
    newest, last = form.submissions.all()
    assert newest.data['which-submission-is-this'] == 'the fourth!'
    assert last.data['which-submission-is-this'] == 'the third!'

    client.post('/alice@example.com',
        headers = {'referer': 'http://somewhere.com'},
        data={'which-submission-is-this': 'the fifth!'}
    )
    assert 2 == form.submissions.count()
    newest, last = form.submissions.all()
    assert newest.data['which-submission-is-this'] == 'the fifth!'
    assert last.data['which-submission-is-this'] == 'the fourth!'

    # just one more time the second form
    assert 2 == secondform.submissions.count()
    newest, last = secondform.submissions.all()
    assert newest.data['name'] == 'husserl'
    assert last.data['name'] == 'schelling'

def test_upgraded_user_access(client, msend):
    # register user
    r = client.post('/register',
        data={'email': 'colorado@springs.com',
              'password': 'banana'}
    )

    # upgrade user manually
    user = User.query.filter_by(email='colorado@springs.com').first()
    user.upgraded = True
    DB.session.add(user)
    DB.session.commit()

    # create form
    r = client.post(
        "/api-int/forms",
        headers={
            "Accept": "application/json",
            "Content-type": "application/json",
            "Referer": settings.SERVICE_URL,
        },
        data=json.dumps({"email": "hope@springs.com"}),
    )
    resp = json.loads(r.data.decode('utf-8'))
    form_endpoint = resp['hashid']

    # manually confirm the form
    form = Form.get_with_hashid(form_endpoint)
    form.confirmed = True
    DB.session.add(form)
    DB.session.commit()
    
    # submit form
    r = client.post('/' + form_endpoint,
        headers={'Referer': 'formspree.io'},
        data={'name': 'bruce', 'message': 'hi, my name is bruce!'}
    )

    # test submissions endpoint (/forms/<hashid>/)
    r = client.get(
        "/api-int/forms/" + form_endpoint,
        headers={"Accept": "application/json", "Referer": settings.SERVICE_URL},
    )
    submissions = json.loads(r.data.decode('utf-8'))['submissions']
    assert len(submissions) == 1
    assert submissions[0]['name'] == 'bruce'
    assert submissions[0]['message'] == 'hi, my name is bruce!'

    # test exporting feature (both json and csv file downloads)
    r = client.get('/forms/' + form_endpoint + '.json')
    submissions = json.loads(r.data.decode('utf-8'))['submissions']
    assert len(submissions) == 1
    assert submissions[0]['name'] == 'bruce'
    assert submissions[0]['message'] == 'hi, my name is bruce!'

    r = client.get('/forms/' + form_endpoint + '.csv')
    lines = r.data.decode('utf-8').splitlines()
    assert len(lines) == 2
    assert lines[0] == "id,date,message,name"
    assert '"hi in my name is bruce!"', lines[1]

    # test submissions endpoint with the user downgraded
    user.upgraded = False
    DB.session.add(user)
    DB.session.commit()
    r = client.get("/api-int/forms/" + form_endpoint)
    assert r.status_code == 402  # it should fail

    # test submissions endpoint without a logged user
<<<<<<< HEAD
    client.get('/logout')
    r = client.get('/forms/' + form_endpoint + '/')
    assert r.status_code == 302 # it should return a redirect (via @user_required

def test_grandfather_limit_and_decrease(client, msend):
    settings.GRANDFATHER_MONTHLY_LIMIT = 2
    settings.MONTHLY_SUBMISSIONS_LIMIT = 1
    settings.FORM_LIMIT_DECREASE_ACTIVATION_SEQUENCE = 1
    # the form limit should be 2 for the first form and 1 for the second

    # submit the forms
    client.post('/grandfathered@example.com',
        headers = {'referer': 'http://somewhere.com'},
        data={'name': 'john'}
    )
    form_grandfathered = Form.query.filter_by(host='somewhere.com',
                                 email='grandfathered@example.com').first()

    client.post('/new@example.com',
        headers = {'referer': 'http://somewhere.com'},
        data={'name': 'john'}
    )
    form_new = Form.query.filter_by(host='somewhere.com',
                                 email='new@example.com').first()

    # confirm formS
    form_grandfathered.confirmed = True
    DB.session.add(form_grandfathered)
    form_new.confirmed = True
    DB.session.add(form_new)
    DB.session.commit()

    # submit each form 3 times
    msend.reset_mock()
    for i in range(3):
        client.post('/grandfathered@example.com',
            headers = {'referer': 'http://somewhere.com'},
            data={'_replyto': 'johann@gmail.com', 'name': 'johann', 'value': 'v%s' % i}
        )

    assert len(msend.call_args_list) == 4
    assert 'grandfathered@example.com' == msend.call_args_list[-4][1]['to']
    assert '90%' in msend.call_args_list[-4][1]['text']
    assert 'grandfathered@example.com' == msend.call_args_list[-3][1]['to']
    assert 'v0' in msend.call_args_list[-3][1]['text']
    assert 'grandfathered@example.com' == msend.call_args_list[-2][1]['to']
    assert 'v1' in msend.call_args_list[-2][1]['text']
    assert 'grandfathered@example.com' == msend.call_args_list[-1][1]['to']
    assert 'limit' in msend.call_args_list[-1][1]['text']

    msend.reset_mock()
    for i in range(3):
        client.post('/new@example.com',
            headers = {'referer': 'http://somewhere.com'},
            data={'_replyto': 'johann@gmail.com', 'name': 'johann', 'value': 'v%s' % i}
        )

    assert len(msend.call_args_list) == 3
    assert 'new@example.com' == msend.call_args_list[-3][1]['to']
    assert 'v0' in msend.call_args_list[-3][1]['text']
    assert 'new@example.com' == msend.call_args_list[-2][1]['to']
    assert 'limit' in msend.call_args_list[-2][1]['text']
    assert 'new@example.com' == msend.call_args_list[-1][1]['to']
    assert 'limit' in msend.call_args_list[-1][1]['text']
=======
    client.get("/logout")
    r = client.get("/api-int/forms/" + form_endpoint)
    assert r.status_code == 401  # should return a json error (via flask login)
    assert "error" in r.json
>>>>>>> c4626993
<|MERGE_RESOLUTION|>--- conflicted
+++ resolved
@@ -216,10 +216,10 @@
     assert r.status_code == 402  # it should fail
 
     # test submissions endpoint without a logged user
-<<<<<<< HEAD
-    client.get('/logout')
-    r = client.get('/forms/' + form_endpoint + '/')
-    assert r.status_code == 302 # it should return a redirect (via @user_required
+    client.get("/logout")
+    r = client.get("/api-int/forms/" + form_endpoint)
+    assert r.status_code == 401  # should return a json error (via flask login)
+    assert "error" in r.json
 
 def test_grandfather_limit_and_decrease(client, msend):
     settings.GRANDFATHER_MONTHLY_LIMIT = 2
@@ -280,10 +280,4 @@
     assert 'new@example.com' == msend.call_args_list[-2][1]['to']
     assert 'limit' in msend.call_args_list[-2][1]['text']
     assert 'new@example.com' == msend.call_args_list[-1][1]['to']
-    assert 'limit' in msend.call_args_list[-1][1]['text']
-=======
-    client.get("/logout")
-    r = client.get("/api-int/forms/" + form_endpoint)
-    assert r.status_code == 401  # should return a json error (via flask login)
-    assert "error" in r.json
->>>>>>> c4626993
+    assert 'limit' in msend.call_args_list[-1][1]['text']